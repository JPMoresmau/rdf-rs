--- conflicted
+++ resolved
@@ -1,15 +1,9 @@
-<<<<<<< HEAD
 use reader::lexer::rdf_lexer::{RdfLexer, TokensFromRdf};
 use reader::lexer::token::Token;
 use reader::input_reader::{InputReader, InputReaderHelper};
-=======
+use std::io::Read;
 use Result;
 use error::{Error, ErrorType};
-use reader::input_reader::InputReader;
-use reader::lexer::rdf_lexer::RdfLexer;
-use reader::lexer::token::Token;
->>>>>>> b0650802
-use std::io::Read;
 
 /// Produces tokens from NTriples input.
 pub struct NTriplesLexer<R: Read> {
@@ -17,7 +11,6 @@
     peeked_token: Option<Token>,
 }
 
-<<<<<<< HEAD
 /// Contains all implemented rules for creating tokens from NTriples syntax.
 pub trait TokensFromNTriples<R: Read>: TokensFromRdf<R> {
   /// Parses the comment from the input and returns it as token.
@@ -128,8 +121,6 @@
 impl<R: Read> TokensFromRdf<R> for NTriplesLexer<R> { }
 impl<R: Read> TokensFromNTriples<R> for NTriplesLexer<R> { }
 
-=======
->>>>>>> b0650802
 impl<R: Read> RdfLexer<R> for NTriplesLexer<R> {
     /// Constructor for `NTriplesLexer`;
     ///
@@ -150,20 +141,6 @@
         }
     }
 
-<<<<<<< HEAD
-    match self.input_reader.peek_next_char_discard_leading_spaces()? {
-      Some('#') => NTriplesLexer::get_comment(&mut self.input_reader),
-      Some('"') => NTriplesLexer::get_literal(&mut self.input_reader),
-      Some('<') => NTriplesLexer::get_uri(&mut self.input_reader),
-      Some('_') => NTriplesLexer::get_blank_node(&mut self.input_reader),
-      Some('.') => {
-        NTriplesLexer::consume_next_char(&mut self.input_reader);  // consume '.'
-        Ok(Token::TripleDelimiter)
-      },
-      None => Ok(Token::EndOfInput),
-      Some(c) => Err(Error::new(ErrorType::InvalidReaderInput,
-                                    "Invalid input: ".to_string() + &c.to_string()))
-=======
     /// Determines the next token from the input.
     ///
     /// # Examples
@@ -208,7 +185,6 @@
                 "Invalid NTriples input: ".to_string() + &c.to_string(),
             )),
         }
->>>>>>> b0650802
     }
 
     /// Determines the next token without consuming it.
@@ -247,8 +223,6 @@
     }
 }
 
-<<<<<<< HEAD
-=======
 impl<R: Read> NTriplesLexer<R> {
     /// Consumes the next character of the input reader.
     fn consume_next_char(&mut self) {
@@ -382,7 +356,6 @@
         }
     }
 }
->>>>>>> b0650802
 
 #[cfg(test)]
 mod tests {
