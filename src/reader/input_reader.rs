use Result;
use error::{Error, ErrorType};
use std::io::Read;
use std::ops::Index;
use std::str;

/// Collection of several helper methods that can be used when reading input.
pub struct InputReaderHelper {}

impl InputReaderHelper {
<<<<<<< HEAD
  /// Returns `true` if the provided character is a whitespace.
  pub fn whitespace(c: char) -> bool {
    c == '\n' || c == '\r' || c == ' '
  }

  /// Returns `true` if the provided character is a line break.
  pub fn line_break(c: char) -> bool {
    c == '\n' || c == '\r'
  }

  /// Returns `true` if the provided character can be used to separate two nodes.
  pub fn node_delimiter(c: char) -> bool {
    c == '\n' || c == '\r' || c == ' ' || c == '.'
  }

  /// Returns `true` if the provided character is a digit.
  pub fn digit(c: char) -> bool {
    c >= '0' && c <= '9'
  }

  /// Returns `true` if the provided character is a letter.
  pub fn letter(c: char) -> bool {
    (c >= 'a' && c <= 'z') || (c >= 'A' && c <= 'Z')
  }
=======
    /// Returns `true` if the provided character is a whitespace.
    pub fn whitespace(c: char) -> bool {
        c == '\n' || c == '\r' || c == ' '
    }

    /// Returns `true` if the provided character is a line break.
    pub fn line_break(c: char) -> bool {
        c == '\n' || c == '\r'
    }

    /// Returns `true` if the provided character can be used to separate two nodes.
    pub fn node_delimiter(c: char) -> bool {
        c == '\n' || c == '\r' || c == ' ' || c == '.'
    }

    /// Returns `true` if the provided character is a digit.
    pub fn digit(c: char) -> bool {
        c >= '0' && c <= '9'
    }
>>>>>>> b0650802
}

type InputChar = Option<char>;

#[derive(Debug, Clone)]
/// Represents a sequence of read input characters.
pub struct InputChars {
    input_chars: Vec<InputChar>,
}

impl ToString for InputChars {
    fn to_string(&self) -> String {
        let s: String = self.input_chars
            .clone()
            .into_iter()
            .flat_map(|c| c)
            .collect();
        s
    }
}

impl Index<usize> for InputChars {
    type Output = InputChar;

    fn index(&self, i: usize) -> &InputChar {
        &self.input_chars[i]
    }
}

impl InputChars {
    pub fn new(chars: Vec<InputChar>) -> InputChars {
        InputChars { input_chars: chars }
    }

    pub fn to_vec(&self) -> Vec<InputChar> {
        self.input_chars.clone()
    }

    pub fn len(&self) -> usize {
        self.input_chars.len()
    }

    pub fn is_empty(&self) -> bool {
        self.input_chars.len() == 0
    }

    pub fn push(&mut self, c: InputChar) {
        self.input_chars.push(c);
    }

    pub fn insert(&mut self, i: usize, c: InputChar) {
        self.input_chars.insert(i, c);
    }

    pub fn remove(&mut self, i: usize) -> InputChar {
        self.input_chars.remove(i)
    }

    pub fn append(&mut self, other: &mut InputChars) {
        self.input_chars.append(&mut other.to_vec());
    }
}

/// Reads input and transforms it to `InputChars`.
pub struct InputReader<R: Read> {
    input: R,
    peeked_chars: InputChars,
}

impl<R: Read> InputReader<R> {
    /// Constructor for `InputReader`.
    ///
    /// # Examples
    ///
    /// ```
    /// use rdf::reader::input_reader::InputReader;
    ///
    /// let reader = InputReader::new("_:auto0".as_bytes());
    /// ```
    pub fn new(input: R) -> InputReader<R> {
        InputReader {
            input,
            peeked_chars: InputChars::new(Vec::new()),
        }
    }

    /// Returns the next `k` characters but does not consume them.
    ///
    /// # Examples
    ///
    /// ```
    /// use rdf::reader::input_reader::InputReader;
    /// use rdf::reader::input_reader::InputChars;
    ///
    /// let mut reader = InputReader::new("_:auto0".as_bytes());
    /// assert_eq!(reader.peek_next_k_chars(2).unwrap().to_vec(), vec![Some('_'), Some(':')]);
    /// assert_eq!(reader.peek_next_k_chars(2).unwrap().to_vec(), vec![Some('_'), Some(':')]);
    /// ```
    ///
    /// # Failures
    ///
    /// - End of input reached.
    ///
    pub fn peek_next_k_chars(&mut self, k: usize) -> Result<InputChars> {
        if self.peeked_chars.len() >= k {
            Ok(InputChars::new(self.peeked_chars.to_vec()[0..k].to_vec()))
        } else {
            let next_k_chars = self.get_next_k_chars(k)?;
            self.peeked_chars = next_k_chars.clone();
            Ok(next_k_chars)
        }
    }

    /// Returns the next character but does not consume it.
    ///
    /// # Examples
    ///
    /// ```
    /// use rdf::reader::input_reader::InputReader;
    /// use rdf::reader::input_reader::InputChars;
    ///
    /// let mut reader = InputReader::new("_:auto0".as_bytes());
    /// assert_eq!(reader.peek_next_char().unwrap(), Some('_'));
    /// assert_eq!(reader.peek_next_char().unwrap(), Some('_'));
    /// ```
    ///
    /// # Failures
    ///
    /// - End of input reached.
    ///
    pub fn peek_next_char(&mut self) -> Result<InputChar> {
        let peeked_char = try!(self.peek_next_k_chars(1));
        Ok(peeked_char.to_vec()[0])
    }

    /// Returns the next character that is not a whitespace but does not consume it.
    ///
    /// # Examples
    ///
    /// ```
    /// use rdf::reader::input_reader::InputReader;
    /// use rdf::reader::input_reader::InputChars;
    ///
    /// let mut reader = InputReader::new(" \n _:auto0".as_bytes());
    /// assert_eq!(reader.peek_next_char_discard_leading_spaces().unwrap(), Some('_'));
    /// assert_eq!(reader.peek_next_char_discard_leading_spaces().unwrap(), Some('_'));
    /// ```
    ///
    /// # Failures
    ///
    /// - End of input reached.
    ///
    pub fn peek_next_char_discard_leading_spaces(&mut self) -> Result<InputChar> {
        match self.get_next_char_discard_leading_spaces() {
            Ok(Some(next_char)) => {
                if self.peeked_chars.is_empty() {
                    self.peeked_chars.push(Some(next_char));
                }

                Ok(Some(next_char))
            }
            Ok(None) => Ok(None),
            Err(err) => Err(err),
        }
    }

    /// Returns the next character of an input source.
    ///
    /// # Examples
    /// ```
    /// use rdf::reader::input_reader::InputReader;
    ///
    /// let mut input = "Hello World!".as_bytes();
    /// let mut input_reader = InputReader::new(input);
    ///
    /// assert_eq!(Some('H'), input_reader.get_next_char().unwrap());
    /// assert_eq!(Some('e'), input_reader.get_next_char().unwrap());
    /// ```
    ///
    /// # Failures
    ///
    /// - End of input reached.
    ///
    pub fn get_next_char(&mut self) -> Result<InputChar> {
        if !self.peeked_chars.is_empty() {
            return Ok(self.peeked_chars.remove(0));
        }

        const MAX_BYTES: usize = 4;
        let mut buf = [0u8; MAX_BYTES];

        let input = &mut self.input;
        let mut bytes = input.bytes();

        for pos in 0..MAX_BYTES {
            let byte = match bytes.next() {
                Some(Ok(b)) => b,
                None => return Ok(None),
                Some(Err(_)) => {
                    return Err(Error::new(
                        ErrorType::InvalidReaderInput,
                        "Invalid input character.",
                    ))
                }
            };

            buf[pos] = byte;

            match str::from_utf8(&buf[..(pos + 1)]) {
                Ok(s) => return Ok(s.chars().next()),
                Err(_) if pos < MAX_BYTES - 1 => {}
                _ => {
                    return Err(Error::new(
                        ErrorType::InvalidByteEncoding,
                        "Invalid byte encoding of input.",
                    ))
                }
            }
        }

        Err(Error::new(
            ErrorType::InvalidReaderInput,
            "Unexpected error while reading input.",
        ))
    }

    /// Returns the next `k` characters of an input source and consumes them.
    ///
    /// # Examples
    ///
    /// ```
    /// use rdf::reader::input_reader::InputReader;
    /// use rdf::reader::input_reader::InputChars;
    ///
    /// let mut reader = InputReader::new("_:auto0".as_bytes());
    /// assert_eq!(reader.get_next_k_chars(2).unwrap().to_vec(), vec![Some('_'), Some(':')]);
    /// assert_eq!(reader.get_next_k_chars(2).unwrap().to_vec(), vec![Some('a'), Some('u')]);
    /// ```
    ///
    /// # Failures
    ///
    /// - End of input reached.
    ///
    pub fn get_next_k_chars(&mut self, k: usize) -> Result<InputChars> {
        let mut next_k_chars = Vec::new();

        for _ in 0..k {
            let next_char = self.get_next_char()?;
            next_k_chars.push(next_char);
        }

        Ok(InputChars::new(next_k_chars))
    }

    /// Returns the next character of an input source that is not a whitespace.
    ///
    /// # Examples
    /// ```
    /// use rdf::reader::input_reader::InputReader;
    ///
    /// let mut input = "H   ello World!".as_bytes();
    /// let mut input_reader = InputReader::new(input);
    ///
    /// assert_eq!(Some('H'), input_reader.get_next_char_discard_leading_spaces().unwrap());
    /// assert_eq!(Some('e'), input_reader.get_next_char_discard_leading_spaces().unwrap());
    /// ```
    ///
    /// # Failures
    ///
    /// - End of input reached.
    ///
    pub fn get_next_char_discard_leading_spaces(&mut self) -> Result<InputChar> {
        loop {
            match self.get_next_char() {
                Ok(Some(' ')) => {}
                Ok(Some('\n')) => {}
                Ok(Some('\t')) => {}
                Ok(Some('\r')) => {}
                c => return c,
            }
        }
    }

    /// Returns all characters of a input source until a certain delimiter occurs but does not consume them.
    ///
    /// The delimiter itself is skipped.
    ///
    /// # Examples
    ///
    /// ```
    /// use rdf::reader::input_reader::InputReader;
    ///
    /// let mut input = "Hello World!".as_bytes();
    /// let mut input_reader = InputReader::new(input);
    ///
    /// assert_eq!("Hello".to_string(), input_reader.peek_until(|c| c == ' ').unwrap().to_string());
    /// assert_eq!("Hello".to_string(), input_reader.peek_until(|c| c == ' ').unwrap().to_string());
    /// ```
    ///
    /// # Failures
    ///
    /// - End of input reached.
    ///
    pub fn peek_until<F: Fn(char) -> bool>(&mut self, delimiter: F) -> Result<InputChars> {
        let mut chars = self.get_until(delimiter)?;
        let result = chars.clone();
        chars.append(&mut self.peeked_chars);
        self.peeked_chars = chars;
        Ok(result)
    }

    /// Returns all characters without consuming them of a input source until a certain delimiter
    /// occurs and removes leading whitespaces.
    ///
    /// The delimiter itself is skipped.
    ///
    /// # Examples
    ///
    /// ```
    /// use rdf::reader::input_reader::InputReader;
    ///
    /// let mut input = "   Hello    World!".as_bytes();
    /// let mut input_reader = InputReader::new(input);
    ///
    /// assert_eq!("Hello".to_string(), input_reader.peek_until_discard_leading_spaces(|c| c == ' ').unwrap().to_string());
    /// assert_eq!("Hello".to_string(), input_reader.peek_until_discard_leading_spaces(|c| c == ' ').unwrap().to_string());
    /// ```
    ///
    /// # Failures
    ///
    /// - End of input reached.
    ///
    pub fn peek_until_discard_leading_spaces<F: Fn(char) -> bool>(
        &mut self,
        delimiter: F,
    ) -> Result<InputChars> {
        let mut chars = self.get_until_discard_leading_spaces(delimiter)?;
        let result = chars.clone();
        chars.append(&mut self.peeked_chars);
        self.peeked_chars = chars;
        Ok(result)
    }

<<<<<<< HEAD
    self.get_until(delimiter)
  }
=======
    /// Returns all characters of a input source until a certain delimiter occurs.
    ///
    /// The delimiter itself is skipped.
    ///
    /// # Examples
    ///
    /// ```
    /// use rdf::reader::input_reader::InputReader;
    ///
    /// let mut input = "Hello World!".as_bytes();
    /// let mut input_reader = InputReader::new(input);
    ///
    /// assert_eq!("Hello".to_string(), input_reader.get_until(|c| c == ' ').unwrap().to_string());
    /// assert_eq!(" World".to_string(), input_reader.get_until(|c| c == '!').unwrap().to_string());
    /// ```
    ///
    /// # Failures
    ///
    /// - End of input reached.
    ///
    pub fn get_until<F: Fn(char) -> bool>(&mut self, delimiter: F) -> Result<InputChars> {
        let mut buf = Vec::new();

        loop {
            match self.get_next_char()? {
                Some(c) if delimiter(c) => {
                    self.peeked_chars.insert(0, Some(c));

                    return Ok(InputChars::new(buf.into_iter().collect()));
                }
                Some(c) if !delimiter(c) => buf.push(Some(c)),
                _ => {
                    return Err(Error::new(
                        ErrorType::EndOfInput(InputChars::new(buf.into_iter().collect())),
                        "End of input.",
                    ))
                }
            }
        }
    }

    /// Returns all characters of a input source until a certain delimiter occurs and removes leading whitespaces.
    ///
    /// The delimiter itself is skipped.
    ///
    /// # Examples
    ///
    /// ```
    /// use rdf::reader::input_reader::InputReader;
    ///
    /// let mut input = "Hello    World!".as_bytes();
    /// let mut input_reader = InputReader::new(input);
    ///
    /// assert_eq!("Hello".to_string(), input_reader.get_until_discard_leading_spaces(|c| c == ' ').unwrap().to_string());
    /// assert_eq!("World".to_string(), input_reader.get_until_discard_leading_spaces(|c| c == '!').unwrap().to_string());
    /// ```
    ///
    /// # Failures
    ///
    /// - End of input reached.
    ///
    pub fn get_until_discard_leading_spaces<F: Fn(char) -> bool>(
        &mut self,
        delimiter: F,
    ) -> Result<InputChars> {
        let whitespaces = InputReaderHelper::whitespace;

        // consume leading whitespaces
        while whitespaces(self.peek_next_char()?.unwrap_or('x')) {
            let _ = self.get_next_char();
        }

        self.get_until(delimiter)
    }
>>>>>>> b0650802
}<|MERGE_RESOLUTION|>--- conflicted
+++ resolved
@@ -1,39 +1,13 @@
-use Result;
 use error::{Error, ErrorType};
 use std::io::Read;
 use std::ops::Index;
 use std::str;
+use Result;
 
 /// Collection of several helper methods that can be used when reading input.
 pub struct InputReaderHelper {}
 
 impl InputReaderHelper {
-<<<<<<< HEAD
-  /// Returns `true` if the provided character is a whitespace.
-  pub fn whitespace(c: char) -> bool {
-    c == '\n' || c == '\r' || c == ' '
-  }
-
-  /// Returns `true` if the provided character is a line break.
-  pub fn line_break(c: char) -> bool {
-    c == '\n' || c == '\r'
-  }
-
-  /// Returns `true` if the provided character can be used to separate two nodes.
-  pub fn node_delimiter(c: char) -> bool {
-    c == '\n' || c == '\r' || c == ' ' || c == '.'
-  }
-
-  /// Returns `true` if the provided character is a digit.
-  pub fn digit(c: char) -> bool {
-    c >= '0' && c <= '9'
-  }
-
-  /// Returns `true` if the provided character is a letter.
-  pub fn letter(c: char) -> bool {
-    (c >= 'a' && c <= 'z') || (c >= 'A' && c <= 'Z')
-  }
-=======
     /// Returns `true` if the provided character is a whitespace.
     pub fn whitespace(c: char) -> bool {
         c == '\n' || c == '\r' || c == ' '
@@ -53,7 +27,11 @@
     pub fn digit(c: char) -> bool {
         c >= '0' && c <= '9'
     }
->>>>>>> b0650802
+
+    /// Returns `true` if the provided character is a letter.
+    pub fn letter(c: char) -> bool {
+        (c >= 'a' && c <= 'z') || (c >= 'A' && c <= 'Z')
+    }
 }
 
 type InputChar = Option<char>;
@@ -185,7 +163,7 @@
     /// - End of input reached.
     ///
     pub fn peek_next_char(&mut self) -> Result<InputChar> {
-        let peeked_char = try!(self.peek_next_k_chars(1));
+        let peeked_char = self.peek_next_k_chars(1)?;
         Ok(peeked_char.to_vec()[0])
     }
 
@@ -397,10 +375,6 @@
         Ok(result)
     }
 
-<<<<<<< HEAD
-    self.get_until(delimiter)
-  }
-=======
     /// Returns all characters of a input source until a certain delimiter occurs.
     ///
     /// The delimiter itself is skipped.
@@ -475,5 +449,4 @@
 
         self.get_until(delimiter)
     }
->>>>>>> b0650802
 }